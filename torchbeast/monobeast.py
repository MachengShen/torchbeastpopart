--- conflicted
+++ resolved
@@ -161,12 +161,8 @@
 
         # create the environment from command line parameters
         # => could also create a special one which operates on a list of games (which we need)
-<<<<<<< HEAD
-        gym_env = create_env(env, full_action_space)
-=======
         gym_env = create_env(env, frame_height=flags.frame_height, frame_width=flags.frame_width,
-                             gray_scale=(flags.aaa_input_format == "gray_stack"))
->>>>>>> 00c5c418
+                             gray_scale=(flags.aaa_input_format == "gray_stack"), full_action_space=full_action_space)
         # NOTE: this part of the act() function is only called once when the actor thread/process
         # is started, so it would probably not be a good idea to just distribute the different
         # games over different environments, but that each environment contains all games
@@ -443,8 +439,8 @@
     environments = flags.env.split(",")
 
     # create a dummy environment, mostly to get the observation and action spaces from
-<<<<<<< HEAD
-    gym_env = create_env(environments[0])
+    gym_env = create_env(environments[0], frame_height=flags.frame_height, frame_width=flags.frame_width,
+                     gray_scale=(flags.aaa_input_format == "gray_stack"))
     observation_space_shape = gym_env.observation_space.shape
     action_space_n = gym_env.action_space.n
     full_action_space = False
@@ -457,17 +453,8 @@
             break
 
     # create the model and the buffers to pass around data between actors and learner
-    model = Net(observation_space_shape, action_space_n, use_lstm=flags.use_lstm)
+    model = Net(observation_space_shape, action_space_n, use_lstm=flags.use_lstm, rgb_last=(flags.aaa_input_format == "rgb_last"))
     buffers = create_buffers(flags, observation_space_shape, model.num_actions)
-=======
-    env = create_env(environments[0], frame_height=flags.frame_height, frame_width=flags.frame_width,
-                     gray_scale=(flags.aaa_input_format == "gray_stack"))
-
-    # create the model and the buffers to pass around data between actors and learner
-    model = Net(env.observation_space.shape, env.action_space.n, use_lstm=flags.use_lstm,
-                rgb_last=(flags.aaa_input_format == "rgb_last"))
-    buffers = create_buffers(flags, env.observation_space.shape, model.num_actions)
->>>>>>> 00c5c418
 
     # I'm guessing that this is required (similarly to the buffers) so that the
     # different threads/processes can all have access to the parameters etc. (?)
@@ -487,21 +474,14 @@
     free_queue = ctx.SimpleQueue()
     full_queue = ctx.SimpleQueue()
 
-<<<<<<< HEAD
     for i, environment in enumerate(environments):
-=======
-    for i, e in enumerate(environments):
->>>>>>> 00c5c418
         for j in range(flags.num_actors):
             actor = ctx.Process(
                 target=act,
                 args=(
                     flags,
-<<<<<<< HEAD
                     environment,
-=======
-                    e,
->>>>>>> 00c5c418
+                    full_action_space
                     i*flags.num_actors + j,
                     free_queue,
                     full_queue,
@@ -513,12 +493,8 @@
             actor.start()
             actor_processes.append(actor)
 
-<<<<<<< HEAD
-    learner_model = Net(observation_space_shape, action_space_n, use_lstm=flags.use_lstm).to(device=flags.device)
-=======
-    learner_model = Net(env.observation_space.shape, env.action_space.n, use_lstm=flags.use_lstm,
+    learner_model = Net(observation_space_shape, action_space_n, use_lstm=flags.use_lstm,
                         rgb_last=(flags.aaa_input_format == "rgb_last")).to(device=flags.device)
->>>>>>> 00c5c418
 
     # the hyperparameters in the paper are found/adjusted using population-based training,
     # which might be a bit too difficult for us to do; while the IMPALA paper also does
